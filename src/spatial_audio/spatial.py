from abc import ABC, abstractmethod
from typing import Tuple
from loguru import logger
import numpy as np
from numpy.typing import ArrayLike, NDArray
from scipy.fft import irfft, rfft
from scipy.spatial import ConvexHull
import spaudiopy as spa
from tqdm import tqdm

from utils import cart2sph, sph2cart, unpack_coordinates


def convert_A2B_format_tetramic(rirs_Aformat: NDArray) -> NDArray:
    """
    Convert A format tetramic RIRs to B-format using SN3D normalisation and ACN ordering.

    Parameters
    ----------
    rirs_Aformat : NDArray
        RIRs in A-format, of shape (num_time_samples, num_channels).

    Returns
    -------
    NDArray
        RIRs in B format of shape (num_time_samples, num_channels) [w, y, z, x] ordering.
    """
    # Assume 4 unit vectors for tetrahedral mic (each row is [x, y, z])
    dirs = np.array([
        [1, 1, 1],
        [1, -1, -1],
        [-1, 1, -1],
        [-1, -1, 1],
    ])
    dirs = dirs / np.linalg.norm(dirs, axis=1, keepdims=True)

    #### WRITE YOUR CODE HERE ####
    x, y, z = dirs[:, 0], dirs[:, 1], dirs[:, 2]
    theta = np.acos(z)
    phi = np.atan2(y, x)

    # Create SN3D-normalized real SH basis functions (ACN order)
    # Order: [Y_0^0, Y_1^-1, Y_1^0, Y_1^1] => [W, Y, Z, X]
    Y_00 = 1 / np.sqrt(4 * np.pi) * np.ones_like(theta)
    Y_1m1 = np.sqrt(3 / (4 * np.pi)) * np.sin(theta) * np.sin(phi)
    Y_10 = np.sqrt(3 / (4 * np.pi)) * np.cos(theta)
    Y_11 = np.sqrt(3 / (4 * np.pi)) * np.sin(theta) * np.cos(phi)

    # Stack SH functions into shape (num_mic_dirs, num_channels)
    Y = np.column_stack((Y_00, Y_1m1, Y_10, Y_11))

    # Invert to get A → B transform
    Y_inv = np.linalg.pinv(Y)

    # Multiply wth inverted matrix with A-format RIRs to get B-format RIRs of
    # shape (num_time_samples, num_channels). Use einsum
    rirs_Bformat = (Y_inv @ rirs_Aformat.T).T

    # Return B-format RIRs of shape: (num_time_samples, num_channels) in ACN/SN3D
<<<<<<< HEAD


def convert_srir_to_brir(srirs: NDArray, hrir_sh: NDArray,
                         head_orientations: ArrayLike) -> NDArray:
    """
    Convert SRIRs to BRIRs for specific orientations using spherical harmonic transformation.

    Parameters
    ----------
    srirs : NDArray
        SRIRs of shape (num_pos, num_ambi_channels, num_time_samp).
    hrir_sh : NDArray
        HRIRs encoded in SH domain of shape (num_ambi_channels, 2, num_time_samps).
    head_orientations : ArrayLike
        Head orientations of shape (num_ori, 2).

    Returns
    -------
    NDArray
        BRIRs of shape (num_pos, num_ori, num_time_samples, 2).
    """
    ambi_order = int(np.sqrt(srirs.shape[1] - 1))
    num_receivers = srirs.shape[0]
    num_freq_bins = 2**int(np.ceil(np.log2(srirs.shape[-1])))

    # take FFT of SRIRs - size is num_ambi_channels x num_receivers x num_time_samples
    ambi_rtfs = rfft(srirs, num_freq_bins, axis=-1)

    # take FFT of SH-HRIRs these are of shape num_ambi_channels x 2 x num_freq_samples
    ambi_hrtfs = rfft(hrir_sh, n=num_freq_bins, axis=-1)
    logger.info("Done calculating FFTs")

    num_orientations = head_orientations.shape[0]
    brirs = np.zeros((num_receivers, num_orientations, num_freq_bins, 2))


    #### WRITE YOUR CODE HERE ####

    # loop through receiver positions
    for rec_pos_idx in tqdm(range(num_receivers)):

        # get current SRIR FFT = shape is num_ambi_channels x num_freqs

        # loop through head orientations
        for ori_idx in range(num_orientations):
            # get current head orientation

            # get rotation matrix in the opposite direction - size num_freq_bins x num_ambi_channels


            # get current rotated SRIR

            # get the binaural room transfer function by conjugating 
            # freq-domain SRIRs and multiplying them with SH-HRTFs
      

            # get the BRIR by taking an inverse FFT and save it to current 
            # receiver position and orientation index

    return brirs
=======
    return rirs_Bformat
>>>>>>> c897e0e7
<|MERGE_RESOLUTION|>--- conflicted
+++ resolved
@@ -57,7 +57,7 @@
     rirs_Bformat = (Y_inv @ rirs_Aformat.T).T
 
     # Return B-format RIRs of shape: (num_time_samples, num_channels) in ACN/SN3D
-<<<<<<< HEAD
+    return rirs_Bformat
 
 
 def convert_srir_to_brir(srirs: NDArray, hrir_sh: NDArray,
@@ -93,7 +93,6 @@
     num_orientations = head_orientations.shape[0]
     brirs = np.zeros((num_receivers, num_orientations, num_freq_bins, 2))
 
-
     #### WRITE YOUR CODE HERE ####
 
     # loop through receiver positions
@@ -103,21 +102,18 @@
 
         # loop through head orientations
         for ori_idx in range(num_orientations):
+
+            pass
             # get current head orientation
 
             # get rotation matrix in the opposite direction - size num_freq_bins x num_ambi_channels
 
-
             # get current rotated SRIR
 
-            # get the binaural room transfer function by conjugating 
+            # get the binaural room transfer function by conjugating
             # freq-domain SRIRs and multiplying them with SH-HRTFs
-      
 
-            # get the BRIR by taking an inverse FFT and save it to current 
+            # get the BRIR by taking an inverse FFT and save it to current
             # receiver position and orientation index
 
-    return brirs
-=======
-    return rirs_Bformat
->>>>>>> c897e0e7
+    return brirs