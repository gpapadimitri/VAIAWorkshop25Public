import numpy as np
from numpy.typing import NDArray
from scipy.signal import spectrogram
from scipy.stats import linregress
from utils import (
    discard_last_n_percent,
    filterbank,
    ms_to_samps,
)


def schroeder_backward_int(
    x: NDArray,
    energy_norm: bool = True,
    subtract_noise: bool = False,
    noise_level: float = 0.0,
) -> tuple[NDArray, NDArray]:
    """
    Compute the backward integration of the squared impulse response (Schroeder integration).

    Parameters
    ----------
    x : NDArray
        Input 1D array (impulse response or energy decay curve).
    energy_norm : bool, optional
        If True, normalize the output to its maximum value (default: True).
    subtract_noise : bool, optional
        If True, subtract the squared noise level from the squared signal (default: False).
    noise_level : float, optional
        The noise level to subtract if subtract_noise is True (default: 0.0).

    Returns
    -------
    tuple of NDArray
        Tuple containing the backward integrated and normalized array, and the normalization value(s) used.
    """
    # Flip the input array to prepare for backward integration
    out = np.flip(x, axis=-1)
    # Subtract noise power from the squared signal if requested 
    if subtract_noise:
        out_sqrd = out ** 2 - noise_level ** 2
    else:
        out_sqrd = out ** 2
    # Compute cumulative sum (integration) over the reversed array
    out = np.cumsum(out_sqrd, axis=-1)
    # Flip the result back to original order
    out = np.flip(out, axis=-1)

    # Normalize the energy if requested
    if energy_norm:
        norm_vals = np.max(out, keepdims=True, axis=-1)  # per channel
    else:
        norm_vals = np.ones_like(out)

    return out / norm_vals, norm_vals


def compute_edc(
    x: NDArray,
    use_filterbank: bool = False,
    compensate_fbnk_energy: bool = True,
    n_fractions: int = 1,
    f_min: int = 63,
    f_max: int = 16000,
    fs:int = 48000,
    energy_norm: bool = True,
    subtract_noise: bool = False,
    noise_level: float = 0.0,
) -> NDArray:
    """
    Compute the Energy Decay Curve (EDC) in dB from an input signal.

    Parameters
    ----------
    x : NDArray
        Input 1D array (impulse response or energy decay curve).
    use_filterbank : bool, optional
        If True, apply a fractional octave filterbank to the signal (default: False).
    compensate_fbnk_energy : bool, optional
        If True, compensate for energy loss in filtering (default: True).
    n_fractions : int, optional
        Number of fractions per octave for the filterbank (default: 1).
    f_min : int, optional
        Minimum frequency of the filterbank (default: 63).
    f_max : int, optional
        Maximum frequency of the filterbank (default: 16000).
    fs : int, optional
        Sampling rate of the signal (default: 48000).
    energy_norm : bool, optional
        If True, normalize the output to its maximum value (default: True).
    subtract_noise : bool, optional
        If True, subtract the squared noise level from the squared signal (default: False).
    noise_level : float, optional
        The noise level to subtract if subtract_noise is True (default: 0.0).

    Returns
    -------
    NDArray
        The energy decay curve in dB.
    """
    # Remove filtering artifacts (last 5 permille)
    out = discard_last_n_percent(x, 0.5)
    if use_filterbank:
        # Use filterbank to compute EDCs
        out = filterbank(out, n_fractions, f_min=f_min, f_max=f_max, sample_rate=fs, compensate_energy=compensate_fbnk_energy)[0]
    # Compute EDCs using Schroeder backward integration
    out = schroeder_backward_int(out, energy_norm, subtract_noise, noise_level)[0]
    # Convert to dB scale
    out = 10 * np.log10(out)

    return out


def estimate_rt60(
        edc_db: NDArray, 
        time: NDArray, 
        decay_start_db: float = -5, 
        decay_end_db:float = -65
    ) -> tuple[float, float, float, NDArray]:
    """
    Estimate the reverberation time (RT60) from an Energy Decay Curve (EDC) using linear regression.

    Parameters
    ----------
    edc_db : NDArray
        Energy decay curve in dB.
    time : NDArray
        Time vector corresponding to the EDC samples.
    decay_start_db : float, optional
        Starting decay level in dB for the linear fit (default: -5).
    decay_end_db : float, optional
        Ending decay level in dB for the linear fit (default: -65).

    Returns
    -------
    tuple of float, float, float, NDArray
        Tuple containing:
        - rt60 : float
            Estimated RT60 in seconds
        - slope : float
            Slope of the linear fit in dB/s
        - intercept : float
            Y-intercept of the linear fit
        - valid_range : NDArray
            Boolean array indicating the samples used for the fit
    """
    # Select the range of EDC values between decay_start_db and decay_end_db and save it in valid_range
    valid_range = (edc_db < decay_start_db) & (edc_db > decay_end_db)
    # Perform linear regression with scipy.stats's linregress on the selected range to estimate decay slope and intercept
    slope, intercept, *_ = linregress(time[valid_range], edc_db[valid_range])
    # Calculate RT60 as the time required for a 60 dB decay
    rt60 = -60 / slope
    return rt60, slope, intercept, valid_range


def compute_edr(
        x: NDArray,
        energy_norm: bool = True,
        subtract_noise: bool = False,
        noise_level: float = 0.0,
    ) -> NDArray:
    """
    Compute the Energy Decay Relief (EDR) in dB from an input signal using a filterbank.

    Parameters
    ----------
    x : NDArray
        Input 1D array (impulse response or energy decay curve).
    energy_norm : bool, optional
        If True, normalize the output to its maximum value (default: True).
    subtract_noise : bool, optional
        If True, subtract the squared noise level from the squared signal (default: False).
    noise_level : float, optional
        The noise level to subtract if subtract_noise is True (default: 0.0).

    Returns
    -------
    NDArray
        The energy decay relief in dB.
    """
    # Remove filtering artifacts (last 5 permille)
    out = discard_last_n_percent(x, 0.5)
    # Compute the Short-Time Fourier Transform (STFT) magnitude
    _, _, stft_mag = spectrogram(out, nperseg=1028, noverlap=int(1028*0.75), mode='magnitude')
    # Apply Schroeder backward integration to each time-frequency bin
    out = schroeder_backward_int(stft_mag, energy_norm, subtract_noise, noise_level)[0]
    # Convert energy to decibel (dB) scale, adding a small offset to avoid log(0)
    out = 10 * np.log10(out + 1e-32)

    return out


def normalized_echo_density(
        rir: NDArray,
        fs: float,
        window_length_ms: float = 30,
        use_local_avg: bool = True):
    """
    Compute the normalized echo density profile as defined by Abel.

    Parameters
    ----------
    rir : NDArray
        Room impulse response.
    fs : float
        Sampling rate in Hz.
    window_length_ms : float, optional
        Window length in milliseconds (default: 30).
    use_local_avg : bool, optional
        If True, use local average for weighted standard deviation (default: True).

    Returns
    -------
    np.ndarray
        Normalized echo density profile.
    """
    def weighted_std(signal: NDArray, window_func: NDArray, use_local_avg: bool):
        """
        Return the weighted standard deviation of a signal.

        Parameters
        ----------
        signal : NDArray
            Input signal.
        window_func : NDArray
            Window function for weighting.
        use_local_avg : bool
            If True, use local average for variance calculation.

        Returns
        -------
        float
            Weighted standard deviation.
        """
        if use_local_avg:
            average = np.average(signal, weights=window_func)
            variance = np.average((signal - average)**2, weights=window_func)
        else:
            variance = np.average((signal)**2, weights=window_func)
        return np.sqrt(variance)
    # erfc(1/√2)
    ERFC = 0.3173

    window_length_samps = ms_to_samps(window_length_ms, fs)
    # Ensure window length is odd for symmetric windowing
    if not window_length_samps % 2:
        window_length_samps += 1
    half_window = int((window_length_samps - 1) / 2)

    # Pad the RIR to handle windowing at the edges
    padded_rir = np.pad(rir, ((half_window, half_window)))

    # Prepare output array and window function
    output = np.zeros(len(rir) + 2 * half_window)
    window_func = np.hanning(window_length_samps)
    window_func = window_func / sum(window_func)
    # Slide window across RIR and compute normalized echo density
    for cursor in range(len(rir)):
<<<<<<< HEAD
        pass # REMOVE THIS LINE AND IMPLEMENT THE FUNCTION
        ### WRITE YOUR CODE HERE ###
=======
>>>>>>> 29951b9c
        # Extract the current frame from the padded RIR
        frame = padded_rir[cursor:cursor + window_length_samps]
        # Compute the weighted standard deviation of the frame    
        std = weighted_std(frame, window_func, use_local_avg)
        # Count the number of samples above the weighted standard deviation, weighted by the window function
        count = ((np.abs(frame) > std) * window_func).sum()
        # Normalize the count by the ERFC constant and store it in the output array
        output[cursor] = (1 / ERFC) * count
    # Remove padding to match original RIR length
    ned = output[:-window_length_samps]
    return ned<|MERGE_RESOLUTION|>--- conflicted
+++ resolved
@@ -256,11 +256,6 @@
     window_func = window_func / sum(window_func)
     # Slide window across RIR and compute normalized echo density
     for cursor in range(len(rir)):
-<<<<<<< HEAD
-        pass # REMOVE THIS LINE AND IMPLEMENT THE FUNCTION
-        ### WRITE YOUR CODE HERE ###
-=======
->>>>>>> 29951b9c
         # Extract the current frame from the padded RIR
         frame = padded_rir[cursor:cursor + window_length_samps]
         # Compute the weighted standard deviation of the frame    
